--- conflicted
+++ resolved
@@ -73,15 +73,11 @@
 	getApiKeyStatusReport
 } from './task-manager/models.js';
 import { findProjectRoot } from './utils.js';
-<<<<<<< HEAD
 import {
 	isValidTaskStatus,
 	TASK_STATUS_OPTIONS
 } from '../../src/constants/task-status.js';
-
-=======
 import { getTaskMasterVersion } from '../../src/utils/getVersion.js';
->>>>>>> ed17cb0e
 /**
  * Runs the interactive setup process for model configuration.
  * @param {string|null} projectRoot - The resolved project root directory.
