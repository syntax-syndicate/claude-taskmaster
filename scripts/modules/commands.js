--- conflicted
+++ resolved
@@ -75,7 +75,11 @@
 } from './task-manager/models.js';
 import { findProjectRoot } from './utils.js';
 import {
-<<<<<<< HEAD
+	isValidTaskStatus,
+	TASK_STATUS_OPTIONS
+} from '../../src/constants/task-status.js';
+import { getTaskMasterVersion } from '../../src/utils/getVersion.js';
+import {
 	convertAllRulesToBrandRules,
 	removeBrandRules,
 	BRAND_NAMES,
@@ -84,12 +88,6 @@
 } from './rule-transformer.js';
 import { runInteractiveRulesSetup } from './rules-setup.js';
 
-=======
-	isValidTaskStatus,
-	TASK_STATUS_OPTIONS
-} from '../../src/constants/task-status.js';
-import { getTaskMasterVersion } from '../../src/utils/getVersion.js';
->>>>>>> 3a6d6dd6
 /**
  * Runs the interactive setup process for model configuration.
  * @param {string|null} projectRoot - The resolved project root directory.
@@ -502,156 +500,6 @@
 		process.exit(1);
 	});
 
-<<<<<<< HEAD
-	// Default help
-	programInstance.on('--help', function () {
-		displayHelp();
-	});
-
-	// Add/remove brand rules command
-	programInstance
-		.command('rules <action> [brands...]')
-		.description(
-			'Add or remove rules for one or more brands (e.g., task-master rules add windsurf roo)'
-		)
-		.option(
-			'-f, --force',
-			'Skip confirmation prompt when removing rules (dangerous)'
-		)
-		.action(async (action, brands, options) => {
-			const projectDir = process.cwd();
-
-			/**
-			 * 'task-master rules setup' action:
-			 *
-			 * Launches an interactive prompt to select which brand rules to apply to the current project.
-			 * This does NOT perform project initialization or ask about shell aliases—only rules selection.
-			 *
-			 * Example usage:
-			 *   $ task-master rules setup
-			 *
-			 * Useful for updating/enforcing rules after project creation, or switching brands.
-			 *
-			 * The list of brands is always up-to-date with the available profiles.
-			 */
-			if (action === 'setup') {
-				// Run interactive rules setup ONLY (no project init)
-				const selectedBrandRules = await runInteractiveRulesSetup();
-				for (const brand of selectedBrandRules) {
-					if (!isValidBrand(brand)) {
-						console.warn(
-							`Rules profile for brand "${brand}" not found. Valid brands: ${BRAND_NAMES.join(', ')}. Skipping.`
-						);
-						continue;
-					}
-					const profile = getBrandProfile(brand);
-					const addResult = convertAllRulesToBrandRules(projectDir, profile);
-					if (typeof profile.onAddBrandRules === 'function') {
-						profile.onAddBrandRules(projectDir);
-					}
-					console.log(
-						chalk.green(
-							`Summary for ${brand}: ${addResult.success} rules added, ${addResult.failed} failed.`
-						)
-					);
-				}
-				return;
-			}
-
-			if (!brands || brands.length === 0) {
-				console.error(
-					'Please specify at least one brand (e.g., windsurf, roo).'
-				);
-				process.exit(1);
-			}
-
-			// Support both space- and comma-separated brand lists
-			const expandedBrands = brands
-				.flatMap((b) => b.split(',').map((s) => s.trim()))
-				.filter(Boolean);
-
-			if (action === 'remove') {
-				let confirmed = true;
-				if (!options.force) {
-					const ui = await import('./ui.js');
-					confirmed = await ui.confirmRulesRemove(expandedBrands);
-				}
-				if (!confirmed) {
-					console.log(chalk.yellow('Aborted: No rules were removed.'));
-					return;
-				}
-			}
-
-			// (removed duplicate projectDir, brands check, and expandedBrands parsing)
-
-			const removalResults = [];
-
-			for (const brand of expandedBrands) {
-				if (!isValidBrand(brand)) {
-					console.warn(
-						`Rules profile for brand "${brand}" not found. Valid brands: ${BRAND_NAMES.join(', ')}. Skipping.`
-					);
-					continue;
-				}
-				const profile = getBrandProfile(brand);
-
-				if (action === 'add') {
-					console.log(chalk.blue(`Adding rules for brand: ${brand}...`));
-					const addResult = convertAllRulesToBrandRules(projectDir, profile);
-					if (typeof profile.onAddBrandRules === 'function') {
-						profile.onAddBrandRules(projectDir);
-					}
-					console.log(chalk.blue(`Completed adding rules for brand: ${brand}`));
-					console.log(
-						chalk.green(
-							`Summary for ${brand}: ${addResult.success} rules added, ${addResult.failed} failed.`
-						)
-					);
-				} else if (action === 'remove') {
-					console.log(chalk.blue(`Removing rules for brand: ${brand}...`));
-					const result = removeBrandRules(projectDir, profile);
-					removalResults.push(result);
-					console.log(chalk.blue(`Completed removal for brand: ${brand}`));
-				} else {
-					console.error('Unknown action. Use "add" or "remove".');
-					process.exit(1);
-				}
-			}
-
-			// Print summary for removals
-			if (action === 'remove') {
-				const successes = removalResults
-					.filter((r) => r.success)
-					.map((r) => r.brandName);
-				const skipped = removalResults
-					.filter((r) => r.skipped)
-					.map((r) => r.brandName);
-				const errors = removalResults.filter(
-					(r) => r.error && !r.success && !r.skipped
-				);
-
-				if (successes.length > 0) {
-					console.log(
-						chalk.green(`Successfully removed rules: ${successes.join(', ')}`)
-					);
-				}
-				if (skipped.length > 0) {
-					console.log(
-						chalk.yellow(
-							`Skipped (default or protected): ${skipped.join(', ')}`
-						)
-					);
-				}
-				if (errors.length > 0) {
-					errors.forEach((r) => {
-						console.log(chalk.red(`Error removing ${r.brandName}: ${r.error}`));
-					});
-				}
-			}
-		});
-
-=======
->>>>>>> 3a6d6dd6
 	// parse-prd command
 	programInstance
 		.command('parse-prd')
@@ -2522,6 +2370,148 @@
 			}
 			// --- IMPORTANT: Exit after displaying status ---
 			return; // Stop execution here
+		});
+
+	// Add/remove brand rules command
+	programInstance
+		.command('rules <action> [brands...]')
+		.description(
+			'Add or remove rules for one or more brands (e.g., task-master rules add windsurf roo)'
+		)
+		.option(
+			'-f, --force',
+			'Skip confirmation prompt when removing rules (dangerous)'
+		)
+		.action(async (action, brands, options) => {
+			const projectDir = process.cwd();
+
+			/**
+			 * 'task-master rules setup' action:
+			 *
+			 * Launches an interactive prompt to select which brand rules to apply to the current project.
+			 * This does NOT perform project initialization or ask about shell aliases—only rules selection.
+			 *
+			 * Example usage:
+			 *   $ task-master rules setup
+			 *
+			 * Useful for updating/enforcing rules after project creation, or switching brands.
+			 *
+			 * The list of brands is always up-to-date with the available profiles.
+			 */
+			if (action === 'setup') {
+				// Run interactive rules setup ONLY (no project init)
+				const selectedBrandRules = await runInteractiveRulesSetup();
+				for (const brand of selectedBrandRules) {
+					if (!isValidBrand(brand)) {
+						console.warn(
+							`Rules profile for brand "${brand}" not found. Valid brands: ${BRAND_NAMES.join(', ')}. Skipping.`
+						);
+						continue;
+					}
+					const profile = getBrandProfile(brand);
+					const addResult = convertAllRulesToBrandRules(projectDir, profile);
+					if (typeof profile.onAddBrandRules === 'function') {
+						profile.onAddBrandRules(projectDir);
+					}
+					console.log(
+						chalk.green(
+							`Summary for ${brand}: ${addResult.success} rules added, ${addResult.failed} failed.`
+						)
+					);
+				}
+				return;
+			}
+
+			if (!brands || brands.length === 0) {
+				console.error(
+					'Please specify at least one brand (e.g., windsurf, roo).'
+				);
+				process.exit(1);
+			}
+
+			// Support both space- and comma-separated brand lists
+			const expandedBrands = brands
+				.flatMap((b) => b.split(',').map((s) => s.trim()))
+				.filter(Boolean);
+
+			if (action === 'remove') {
+				let confirmed = true;
+				if (!options.force) {
+					const ui = await import('./ui.js');
+					confirmed = await ui.confirmRulesRemove(expandedBrands);
+				}
+				if (!confirmed) {
+					console.log(chalk.yellow('Aborted: No rules were removed.'));
+					return;
+				}
+			}
+
+			// (removed duplicate projectDir, brands check, and expandedBrands parsing)
+
+			const removalResults = [];
+
+			for (const brand of expandedBrands) {
+				if (!isValidBrand(brand)) {
+					console.warn(
+						`Rules profile for brand "${brand}" not found. Valid brands: ${BRAND_NAMES.join(', ')}. Skipping.`
+					);
+					continue;
+				}
+				const profile = getBrandProfile(brand);
+
+				if (action === 'add') {
+					console.log(chalk.blue(`Adding rules for brand: ${brand}...`));
+					const addResult = convertAllRulesToBrandRules(projectDir, profile);
+					if (typeof profile.onAddBrandRules === 'function') {
+						profile.onAddBrandRules(projectDir);
+					}
+					console.log(chalk.blue(`Completed adding rules for brand: ${brand}`));
+					console.log(
+						chalk.green(
+							`Summary for ${brand}: ${addResult.success} rules added, ${addResult.failed} failed.`
+						)
+					);
+				} else if (action === 'remove') {
+					console.log(chalk.blue(`Removing rules for brand: ${brand}...`));
+					const result = removeBrandRules(projectDir, profile);
+					removalResults.push(result);
+					console.log(chalk.blue(`Completed removal for brand: ${brand}`));
+				} else {
+					console.error('Unknown action. Use "add" or "remove".');
+					process.exit(1);
+				}
+			}
+
+			// Print summary for removals
+			if (action === 'remove') {
+				const successes = removalResults
+					.filter((r) => r.success)
+					.map((r) => r.brandName);
+				const skipped = removalResults
+					.filter((r) => r.skipped)
+					.map((r) => r.brandName);
+				const errors = removalResults.filter(
+					(r) => r.error && !r.success && !r.skipped
+				);
+
+				if (successes.length > 0) {
+					console.log(
+						chalk.green(`Successfully removed rules: ${successes.join(', ')}`)
+					);
+				}
+				if (skipped.length > 0) {
+					console.log(
+						chalk.yellow(
+							`Skipped (default or protected): ${skipped.join(', ')}`
+						)
+					);
+				}
+				if (errors.length > 0) {
+					errors.forEach((r) => {
+						console.log(chalk.red(`Error removing ${r.brandName}: ${r.error}`));
+					});
+				}
+			}
 		});
 
 	return programInstance;
