/**
 * commands.js
 * Command-line interface for the Task Master CLI
 */

import { program } from 'commander';
import path from 'path';
import chalk from 'chalk';
import boxen from 'boxen';
import fs from 'fs';
import https from 'https';
import inquirer from 'inquirer';

import { log, readJSON } from './utils.js';
import {
	parsePRD,
	updateTasks,
	generateTaskFiles,
	setTaskStatus,
	listTasks,
	expandTask,
	expandAllTasks,
	clearSubtasks,
	addTask,
	addSubtask,
	removeSubtask,
	analyzeTaskComplexity,
	updateTaskById,
	updateSubtaskById,
	removeTask,
	findTaskById,
	taskExists
} from './task-manager.js';

import {
	addDependency,
	removeDependency,
	validateDependenciesCommand,
	fixDependenciesCommand
} from './dependency-manager.js';

import {
	isApiKeySet,
	getDebugFlag,
	getConfig,
	writeConfig,
	ConfigurationError,
	isConfigFilePresent,
	getAvailableModels
} from './config-manager.js';

import {
	displayBanner,
	displayHelp,
	displayNextTask,
	displayTaskById,
	displayComplexityReport,
	getStatusWithColor,
	confirmTaskOverwrite,
	startLoadingIndicator,
	stopLoadingIndicator,
	displayModelConfiguration,
	displayAvailableModels,
	displayApiKeyStatus
} from './ui.js';

import { initializeProject } from '../init.js';
import {
	getModelConfiguration,
	getAvailableModelsList,
	setModel,
	getApiKeyStatusReport
} from './task-manager/models.js';
import { findProjectRoot } from './utils.js';

/**
 * Runs the interactive setup process for model configuration.
 * @param {string|null} projectRoot - The resolved project root directory.
 */
async function runInteractiveSetup(projectRoot) {
	if (!projectRoot) {
		console.error(
			chalk.red(
				'Error: Could not determine project root for interactive setup.'
			)
		);
		process.exit(1);
	}

	const currentConfigResult = await getModelConfiguration({ projectRoot });
	const currentModels = currentConfigResult.success
		? currentConfigResult.data.activeModels
		: { main: null, research: null, fallback: null };
	// Handle potential config load failure gracefully for the setup flow
	if (
		!currentConfigResult.success &&
		currentConfigResult.error?.code !== 'CONFIG_MISSING'
	) {
		console.warn(
			chalk.yellow(
				`Warning: Could not load current model configuration: ${currentConfigResult.error?.message || 'Unknown error'}. Proceeding with defaults.`
			)
		);
	}

	// Helper function to fetch OpenRouter models (duplicated for CLI context)
	function fetchOpenRouterModelsCLI() {
		return new Promise((resolve) => {
			const options = {
				hostname: 'openrouter.ai',
				path: '/api/v1/models',
				method: 'GET',
				headers: {
					Accept: 'application/json'
				}
			};

			const req = https.request(options, (res) => {
				let data = '';
				res.on('data', (chunk) => {
					data += chunk;
				});
				res.on('end', () => {
					if (res.statusCode === 200) {
						try {
							const parsedData = JSON.parse(data);
							resolve(parsedData.data || []); // Return the array of models
						} catch (e) {
							console.error('Error parsing OpenRouter response:', e);
							resolve(null); // Indicate failure
						}
					} else {
						console.error(
							`OpenRouter API request failed with status code: ${res.statusCode}`
						);
						resolve(null); // Indicate failure
					}
				});
			});

			req.on('error', (e) => {
				console.error('Error fetching OpenRouter models:', e);
				resolve(null); // Indicate failure
			});
			req.end();
		});
	}

	// Helper to get choices and default index for a role
	const getPromptData = (role, allowNone = false) => {
		const currentModel = currentModels[role]; // Use the fetched data
		const allModelsRaw = getAvailableModels(); // Get all available models

		// Manually group models by provider
		const modelsByProvider = allModelsRaw.reduce((acc, model) => {
			if (!acc[model.provider]) {
				acc[model.provider] = [];
			}
			acc[model.provider].push(model);
			return acc;
		}, {});

		const cancelOption = { name: '⏹ Cancel Model Setup', value: '__CANCEL__' }; // Symbol updated
		const noChangeOption = currentModel?.modelId
			? {
					name: `✔ No change to current ${role} model (${currentModel.modelId})`, // Symbol updated
					value: '__NO_CHANGE__'
				}
			: null;

		const customOpenRouterOption = {
			name: '* Custom OpenRouter model', // Symbol updated
			value: '__CUSTOM_OPENROUTER__'
		};

		let choices = [];
		let defaultIndex = 0; // Default to 'Cancel'

		// Filter and format models allowed for this role using the manually grouped data
		const roleChoices = Object.entries(modelsByProvider)
			.map(([provider, models]) => {
				const providerModels = models
					.filter((m) => m.allowed_roles.includes(role))
					.map((m) => ({
						name: `${provider} / ${m.id} ${
							m.cost_per_1m_tokens
								? chalk.gray(
										`($${m.cost_per_1m_tokens.input.toFixed(2)} input | $${m.cost_per_1m_tokens.output.toFixed(2)} output)`
									)
								: ''
						}`,
						value: { id: m.id, provider },
						short: `${provider}/${m.id}`
					}));
				if (providerModels.length > 0) {
					return [...providerModels];
				}
				return null;
			})
			.filter(Boolean)
			.flat();

		// Find the index of the currently selected model for setting the default
		let currentChoiceIndex = -1;
		if (currentModel?.modelId && currentModel?.provider) {
			currentChoiceIndex = roleChoices.findIndex(
				(choice) =>
					typeof choice.value === 'object' &&
					choice.value.id === currentModel.modelId &&
					choice.value.provider === currentModel.provider
			);
		}

		// Construct final choices list based on whether 'None' is allowed
		const commonPrefix = [];
		if (noChangeOption) {
			commonPrefix.push(noChangeOption);
		}
		commonPrefix.push(cancelOption);
		commonPrefix.push(customOpenRouterOption);

		let prefixLength = commonPrefix.length; // Initial prefix length

		if (allowNone) {
			choices = [
				...commonPrefix,
				new inquirer.Separator(),
				{ name: '⚪ None (disable)', value: null }, // Symbol updated
				new inquirer.Separator(),
				...roleChoices
			];
			// Adjust default index: Prefix + Sep1 + None + Sep2 (+3)
			const noneOptionIndex = prefixLength + 1;
			defaultIndex =
				currentChoiceIndex !== -1
					? currentChoiceIndex + prefixLength + 3 // Offset by prefix and separators
					: noneOptionIndex; // Default to 'None' if no current model matched
		} else {
			choices = [
				...commonPrefix,
				new inquirer.Separator(),
				...roleChoices,
				new inquirer.Separator()
			];
			// Adjust default index: Prefix + Sep (+1)
			defaultIndex =
				currentChoiceIndex !== -1
					? currentChoiceIndex + prefixLength + 1 // Offset by prefix and separator
					: noChangeOption
						? 1
						: 0; // Default to 'No Change' if present, else 'Cancel'
		}

		// Ensure defaultIndex is valid within the final choices array length
		if (defaultIndex < 0 || defaultIndex >= choices.length) {
			// If default calculation failed or pointed outside bounds, reset intelligently
			defaultIndex = 0; // Default to 'Cancel'
			console.warn(
				`Warning: Could not determine default model for role '${role}'. Defaulting to 'Cancel'.`
			); // Add warning
		}

		return { choices, default: defaultIndex };
	};

	// --- Generate choices using the helper ---
	const mainPromptData = getPromptData('main');
	const researchPromptData = getPromptData('research');
	const fallbackPromptData = getPromptData('fallback', true); // Allow 'None' for fallback

	const answers = await inquirer.prompt([
		{
			type: 'list',
			name: 'mainModel',
			message: 'Select the main model for generation/updates:',
			choices: mainPromptData.choices,
			default: mainPromptData.default
		},
		{
			type: 'list',
			name: 'researchModel',
			message: 'Select the research model:',
			choices: researchPromptData.choices,
			default: researchPromptData.default,
			when: (ans) => ans.mainModel !== '__CANCEL__'
		},
		{
			type: 'list',
			name: 'fallbackModel',
			message: 'Select the fallback model (optional):',
			choices: fallbackPromptData.choices,
			default: fallbackPromptData.default,
			when: (ans) =>
				ans.mainModel !== '__CANCEL__' && ans.researchModel !== '__CANCEL__'
		}
	]);

	let setupSuccess = true;
	let setupConfigModified = false;
	const coreOptionsSetup = { projectRoot }; // Pass root for setup actions

	// Helper to handle setting a model (including custom)
	async function handleSetModel(role, selectedValue, currentModelId) {
		if (selectedValue === '__CANCEL__') {
			console.log(
				chalk.yellow(`\nSetup canceled during ${role} model selection.`)
			);
			setupSuccess = false; // Also mark success as false on cancel
			return false; // Indicate cancellation
		}

		// Handle the new 'No Change' option
		if (selectedValue === '__NO_CHANGE__') {
			console.log(chalk.gray(`No change selected for ${role} model.`));
			return true; // Indicate success, continue setup
		}

		let modelIdToSet = null;
		let providerHint = null;
		let isCustomSelection = false;

		if (selectedValue === '__CUSTOM_OPENROUTER__') {
			isCustomSelection = true;
			const { customId } = await inquirer.prompt([
				{
					type: 'input',
					name: 'customId',
					message: `Enter the custom OpenRouter Model ID for the ${role} role:`
				}
			]);
			if (!customId) {
				console.log(chalk.yellow('No custom ID entered. Skipping role.'));
				return true; // Continue setup, but don't set this role
			}
			modelIdToSet = customId;
			providerHint = 'openrouter';
			// Validate against live OpenRouter list
			const openRouterModels = await fetchOpenRouterModelsCLI();
			if (
				!openRouterModels ||
				!openRouterModels.some((m) => m.id === modelIdToSet)
			) {
				console.error(
					chalk.red(
						`Error: Model ID "${modelIdToSet}" not found in the live OpenRouter model list. Please check the ID.`
					)
				);
				setupSuccess = false;
				return true; // Continue setup, but mark as failed
			}
		} else if (
			selectedValue &&
			typeof selectedValue === 'object' &&
			selectedValue.id
		) {
			// Standard model selected from list
			modelIdToSet = selectedValue.id;
			providerHint = selectedValue.provider; // Provider is known
		} else if (selectedValue === null && role === 'fallback') {
			// Handle disabling fallback
			modelIdToSet = null;
			providerHint = null;
		} else if (selectedValue) {
			console.error(
				chalk.red(
					`Internal Error: Unexpected selection value for ${role}: ${JSON.stringify(selectedValue)}`
				)
			);
			setupSuccess = false;
			return true;
		}

		// Only proceed if there's a change to be made
		if (modelIdToSet !== currentModelId) {
			if (modelIdToSet) {
				// Set a specific model (standard or custom)
				const result = await setModel(role, modelIdToSet, {
					...coreOptionsSetup,
					providerHint // Pass the hint
				});
				if (result.success) {
					console.log(
						chalk.blue(
							`Set ${role} model: ${result.data.provider} / ${result.data.modelId}`
						)
					);
					if (result.data.warning) {
						// Display warning if returned by setModel
						console.log(chalk.yellow(result.data.warning));
					}
					setupConfigModified = true;
				} else {
					console.error(
						chalk.red(
							`Error setting ${role} model: ${result.error?.message || 'Unknown'}`
						)
					);
					setupSuccess = false;
				}
			} else if (role === 'fallback') {
				// Disable fallback model
				const currentCfg = getConfig(projectRoot);
				if (currentCfg?.models?.fallback?.modelId) {
					// Check if it was actually set before clearing
					currentCfg.models.fallback = {
						...currentCfg.models.fallback,
						provider: undefined,
						modelId: undefined
					};
					if (writeConfig(currentCfg, projectRoot)) {
						console.log(chalk.blue('Fallback model disabled.'));
						setupConfigModified = true;
					} else {
						console.error(
							chalk.red('Failed to disable fallback model in config file.')
						);
						setupSuccess = false;
					}
				} else {
					console.log(chalk.blue('Fallback model was already disabled.'));
				}
			}
		}
		return true; // Indicate setup should continue
	}

	// Process answers using the handler
	if (
		!(await handleSetModel(
			'main',
			answers.mainModel,
			currentModels.main?.modelId // <--- Now 'currentModels' is defined
		))
	) {
		return false; // Explicitly return false if cancelled
	}
	if (
		!(await handleSetModel(
			'research',
			answers.researchModel,
			currentModels.research?.modelId // <--- Now 'currentModels' is defined
		))
	) {
		return false; // Explicitly return false if cancelled
	}
	if (
		!(await handleSetModel(
			'fallback',
			answers.fallbackModel,
			currentModels.fallback?.modelId // <--- Now 'currentModels' is defined
		))
	) {
		return false; // Explicitly return false if cancelled
	}

	if (setupSuccess && setupConfigModified) {
		console.log(chalk.green.bold('\nModel setup complete!'));
	} else if (setupSuccess && !setupConfigModified) {
		console.log(chalk.yellow('\nNo changes made to model configuration.'));
	} else if (!setupSuccess) {
		console.error(
			chalk.red(
				'\nErrors occurred during model selection. Please review and try again.'
			)
		);
	}
	return true; // Indicate setup flow completed (not cancelled)
	// Let the main command flow continue to display results
}

/**
 * Configure and register CLI commands
 * @param {Object} program - Commander program instance
 */
function registerCommands(programInstance) {
	// Add global error handler for unknown options
	programInstance.on('option:unknown', function (unknownOption) {
		const commandName = this._name || 'unknown';
		console.error(chalk.red(`Error: Unknown option '${unknownOption}'`));
		console.error(
			chalk.yellow(
				`Run 'task-master ${commandName} --help' to see available options`
			)
		);
		process.exit(1);
	});

	// Default help
	programInstance.on('--help', function () {
		displayHelp();
	});

	// parse-prd command
	programInstance
		.command('parse-prd')
		.description('Parse a PRD file and generate tasks')
		.argument('[file]', 'Path to the PRD file')
		.option(
			'-i, --input <file>',
			'Path to the PRD file (alternative to positional argument)'
		)
		.option('-o, --output <file>', 'Output file path', 'tasks/tasks.json')
		.option('-n, --num-tasks <number>', 'Number of tasks to generate', '10')
		.option('-f, --force', 'Skip confirmation when overwriting existing tasks')
		.option(
			'--append',
			'Append new tasks to existing tasks.json instead of overwriting'
		)
		.action(async (file, options) => {
			// Use input option if file argument not provided
			const inputFile = file || options.input;
			const defaultPrdPath = 'scripts/prd.txt';
			const numTasks = parseInt(options.numTasks, 10);
			const outputPath = options.output;
			const force = options.force || false;
			const append = options.append || false;

			// Helper function to check if tasks.json exists and confirm overwrite
			async function confirmOverwriteIfNeeded() {
				if (fs.existsSync(outputPath) && !force && !append) {
					const shouldContinue = await confirmTaskOverwrite(outputPath);
					if (!shouldContinue) {
						console.log(chalk.yellow('Operation cancelled by user.'));
						return false;
					}
				}
				return true;
			}

			// If no input file specified, check for default PRD location
			if (!inputFile) {
				if (fs.existsSync(defaultPrdPath)) {
					console.log(chalk.blue(`Using default PRD file: ${defaultPrdPath}`));

					// Check for existing tasks.json before proceeding
					if (!(await confirmOverwriteIfNeeded())) return;

					console.log(chalk.blue(`Generating ${numTasks} tasks...`));
					await parsePRD(defaultPrdPath, outputPath, numTasks, { append });
					return;
				}

				console.log(
					chalk.yellow(
						'No PRD file specified and default PRD file not found at scripts/prd.txt.'
					)
				);
				console.log(
					boxen(
						chalk.white.bold('Parse PRD Help') +
							'\n\n' +
							chalk.cyan('Usage:') +
							'\n' +
							`  task-master parse-prd <prd-file.txt> [options]\n\n` +
							chalk.cyan('Options:') +
							'\n' +
							'  -i, --input <file>       Path to the PRD file (alternative to positional argument)\n' +
							'  -o, --output <file>      Output file path (default: "tasks/tasks.json")\n' +
							'  -n, --num-tasks <number> Number of tasks to generate (default: 10)\n' +
							'  -f, --force              Skip confirmation when overwriting existing tasks\n' +
							'  --append                 Append new tasks to existing tasks.json instead of overwriting\n\n' +
							chalk.cyan('Example:') +
							'\n' +
							'  task-master parse-prd requirements.txt --num-tasks 15\n' +
							'  task-master parse-prd --input=requirements.txt\n' +
							'  task-master parse-prd --force\n' +
							'  task-master parse-prd requirements_v2.txt --append\n\n' +
							chalk.yellow('Note: This command will:') +
							'\n' +
							'  1. Look for a PRD file at scripts/prd.txt by default\n' +
							'  2. Use the file specified by --input or positional argument if provided\n' +
							'  3. Generate tasks from the PRD and either:\n' +
							'     - Overwrite any existing tasks.json file (default)\n' +
							'     - Append to existing tasks.json if --append is used',
						{ padding: 1, borderColor: 'blue', borderStyle: 'round' }
					)
				);
				return;
			}

			// Check for existing tasks.json before proceeding with specified input file
			if (!(await confirmOverwriteIfNeeded())) return;

			console.log(chalk.blue(`Parsing PRD file: ${inputFile}`));
			console.log(chalk.blue(`Generating ${numTasks} tasks...`));
			if (append) {
				console.log(chalk.blue('Appending to existing tasks...'));
			}

			await parsePRD(inputFile, outputPath, numTasks, { append });
		});

	// update command
	programInstance
		.command('update')
		.description(
			'Update multiple tasks with ID >= "from" based on new information or implementation changes'
		)
		.option('-f, --file <file>', 'Path to the tasks file', 'tasks/tasks.json')
		.option(
			'--from <id>',
			'Task ID to start updating from (tasks with ID >= this value will be updated)',
			'1'
		)
		.option(
			'-p, --prompt <text>',
			'Prompt explaining the changes or new context (required)'
		)
		.option(
			'-r, --research',
			'Use Perplexity AI for research-backed task updates'
		)
		.action(async (options) => {
			const tasksPath = options.file;
			const fromId = parseInt(options.from, 10); // Validation happens here
			const prompt = options.prompt;
			const useResearch = options.research || false;

			// Check if there's an 'id' option which is a common mistake (instead of 'from')
			if (
				process.argv.includes('--id') ||
				process.argv.some((arg) => arg.startsWith('--id='))
			) {
				console.error(
					chalk.red('Error: The update command uses --from=<id>, not --id=<id>')
				);
				console.log(chalk.yellow('\nTo update multiple tasks:'));
				console.log(
					`  task-master update --from=${fromId} --prompt="Your prompt here"`
				);
				console.log(
					chalk.yellow(
						'\nTo update a single specific task, use the update-task command instead:'
					)
				);
				console.log(
					`  task-master update-task --id=<id> --prompt="Your prompt here"`
				);
				process.exit(1);
			}

			if (!prompt) {
				console.error(
					chalk.red(
						'Error: --prompt parameter is required. Please provide information about the changes.'
					)
				);
				process.exit(1);
			}

			console.log(
				chalk.blue(
					`Updating tasks from ID >= ${fromId} with prompt: "${prompt}"`
				)
			);
			console.log(chalk.blue(`Tasks file: ${tasksPath}`));

			if (useResearch) {
				console.log(
					chalk.blue('Using Perplexity AI for research-backed task updates')
				);
			}

			// Call core updateTasks, passing empty context for CLI
			await updateTasks(
				tasksPath,
				fromId,
				prompt,
				useResearch,
				{} // Pass empty context
			);
		});

	// update-task command
	programInstance
		.command('update-task')
		.description(
			'Update a single specific task by ID with new information (use --id parameter)'
		)
		.option('-f, --file <file>', 'Path to the tasks file', 'tasks/tasks.json')
		.option('-i, --id <id>', 'Task ID to update (required)')
		.option(
			'-p, --prompt <text>',
			'Prompt explaining the changes or new context (required)'
		)
		.option(
			'-r, --research',
			'Use Perplexity AI for research-backed task updates'
		)
		.action(async (options) => {
			try {
				const tasksPath = options.file;

				// Validate required parameters
				if (!options.id) {
					console.error(chalk.red('Error: --id parameter is required'));
					console.log(
						chalk.yellow(
							'Usage example: task-master update-task --id=23 --prompt="Update with new information"'
						)
					);
					process.exit(1);
				}

				// Parse the task ID and validate it's a number
				const taskId = parseInt(options.id, 10);
				if (isNaN(taskId) || taskId <= 0) {
					console.error(
						chalk.red(
							`Error: Invalid task ID: ${options.id}. Task ID must be a positive integer.`
						)
					);
					console.log(
						chalk.yellow(
							'Usage example: task-master update-task --id=23 --prompt="Update with new information"'
						)
					);
					process.exit(1);
				}

				if (!options.prompt) {
					console.error(
						chalk.red(
							'Error: --prompt parameter is required. Please provide information about the changes.'
						)
					);
					console.log(
						chalk.yellow(
							'Usage example: task-master update-task --id=23 --prompt="Update with new information"'
						)
					);
					process.exit(1);
				}

				const prompt = options.prompt;
				const useResearch = options.research || false;

				// Validate tasks file exists
				if (!fs.existsSync(tasksPath)) {
					console.error(
						chalk.red(`Error: Tasks file not found at path: ${tasksPath}`)
					);
					if (tasksPath === 'tasks/tasks.json') {
						console.log(
							chalk.yellow(
								'Hint: Run task-master init or task-master parse-prd to create tasks.json first'
							)
						);
					} else {
						console.log(
							chalk.yellow(
								`Hint: Check if the file path is correct: ${tasksPath}`
							)
						);
					}
					process.exit(1);
				}

				console.log(
					chalk.blue(`Updating task ${taskId} with prompt: "${prompt}"`)
				);
				console.log(chalk.blue(`Tasks file: ${tasksPath}`));

				if (useResearch) {
					// Verify Perplexity API key exists if using research
					if (!isApiKeySet('perplexity')) {
						console.log(
							chalk.yellow(
								'Warning: PERPLEXITY_API_KEY environment variable is missing. Research-backed updates will not be available.'
							)
						);
						console.log(
							chalk.yellow('Falling back to Claude AI for task update.')
						);
					} else {
						console.log(
							chalk.blue('Using Perplexity AI for research-backed task update')
						);
					}
				}

				const result = await updateTaskById(
					tasksPath,
					taskId,
					prompt,
					useResearch
				);

				// If the task wasn't updated (e.g., if it was already marked as done)
				if (!result) {
					console.log(
						chalk.yellow(
							'\nTask update was not completed. Review the messages above for details.'
						)
					);
				}
			} catch (error) {
				console.error(chalk.red(`Error: ${error.message}`));

				// Provide more helpful error messages for common issues
				if (
					error.message.includes('task') &&
					error.message.includes('not found')
				) {
					console.log(chalk.yellow('\nTo fix this issue:'));
					console.log(
						'  1. Run task-master list to see all available task IDs'
					);
					console.log('  2. Use a valid task ID with the --id parameter');
				} else if (error.message.includes('API key')) {
					console.log(
						chalk.yellow(
							'\nThis error is related to API keys. Check your environment variables.'
						)
					);
				}

				// Use getDebugFlag getter instead of CONFIG.debug
				if (getDebugFlag()) {
					console.error(error);
				}

				process.exit(1);
			}
		});

	// update-subtask command
	programInstance
		.command('update-subtask')
		.description(
			'Update a subtask by appending additional timestamped information'
		)
		.option('-f, --file <file>', 'Path to the tasks file', 'tasks/tasks.json')
		.option(
			'-i, --id <id>',
			'Subtask ID to update in format "parentId.subtaskId" (required)'
		)
		.option(
			'-p, --prompt <text>',
			'Prompt explaining what information to add (required)'
		)
		.option('-r, --research', 'Use Perplexity AI for research-backed updates')
		.action(async (options) => {
			try {
				const tasksPath = options.file;

				// Validate required parameters
				if (!options.id) {
					console.error(chalk.red('Error: --id parameter is required'));
					console.log(
						chalk.yellow(
							'Usage example: task-master update-subtask --id=5.2 --prompt="Add more details about the API endpoint"'
						)
					);
					process.exit(1);
				}

				// Validate subtask ID format (should contain a dot)
				const subtaskId = options.id;
				if (!subtaskId.includes('.')) {
					console.error(
						chalk.red(
							`Error: Invalid subtask ID format: ${subtaskId}. Subtask ID must be in format "parentId.subtaskId"`
						)
					);
					console.log(
						chalk.yellow(
							'Usage example: task-master update-subtask --id=5.2 --prompt="Add more details about the API endpoint"'
						)
					);
					process.exit(1);
				}

				if (!options.prompt) {
					console.error(
						chalk.red(
							'Error: --prompt parameter is required. Please provide information to add to the subtask.'
						)
					);
					console.log(
						chalk.yellow(
							'Usage example: task-master update-subtask --id=5.2 --prompt="Add more details about the API endpoint"'
						)
					);
					process.exit(1);
				}

				const prompt = options.prompt;
				const useResearch = options.research || false;

				// Validate tasks file exists
				if (!fs.existsSync(tasksPath)) {
					console.error(
						chalk.red(`Error: Tasks file not found at path: ${tasksPath}`)
					);
					if (tasksPath === 'tasks/tasks.json') {
						console.log(
							chalk.yellow(
								'Hint: Run task-master init or task-master parse-prd to create tasks.json first'
							)
						);
					} else {
						console.log(
							chalk.yellow(
								`Hint: Check if the file path is correct: ${tasksPath}`
							)
						);
					}
					process.exit(1);
				}

				console.log(
					chalk.blue(`Updating subtask ${subtaskId} with prompt: "${prompt}"`)
				);
				console.log(chalk.blue(`Tasks file: ${tasksPath}`));

				if (useResearch) {
					// Verify Perplexity API key exists if using research
					if (!isApiKeySet('perplexity')) {
						console.log(
							chalk.yellow(
								'Warning: PERPLEXITY_API_KEY environment variable is missing. Research-backed updates will not be available.'
							)
						);
						console.log(
							chalk.yellow('Falling back to Claude AI for subtask update.')
						);
					} else {
						console.log(
							chalk.blue(
								'Using Perplexity AI for research-backed subtask update'
							)
						);
					}
				}

				const result = await updateSubtaskById(
					tasksPath,
					subtaskId,
					prompt,
					useResearch
				);

				if (!result) {
					console.log(
						chalk.yellow(
							'\nSubtask update was not completed. Review the messages above for details.'
						)
					);
				}
			} catch (error) {
				console.error(chalk.red(`Error: ${error.message}`));

				// Provide more helpful error messages for common issues
				if (
					error.message.includes('subtask') &&
					error.message.includes('not found')
				) {
					console.log(chalk.yellow('\nTo fix this issue:'));
					console.log(
						'  1. Run task-master list --with-subtasks to see all available subtask IDs'
					);
					console.log(
						'  2. Use a valid subtask ID with the --id parameter in format "parentId.subtaskId"'
					);
				} else if (error.message.includes('API key')) {
					console.log(
						chalk.yellow(
							'\nThis error is related to API keys. Check your environment variables.'
						)
					);
				}

				// Use getDebugFlag getter instead of CONFIG.debug
				if (getDebugFlag()) {
					console.error(error);
				}

				process.exit(1);
			}
		});

	// generate command
	programInstance
		.command('generate')
		.description('Generate task files from tasks.json')
		.option('-f, --file <file>', 'Path to the tasks file', 'tasks/tasks.json')
		.option('-o, --output <dir>', 'Output directory', 'tasks')
		.action(async (options) => {
			const tasksPath = options.file;
			const outputDir = options.output;

			console.log(chalk.blue(`Generating task files from: ${tasksPath}`));
			console.log(chalk.blue(`Output directory: ${outputDir}`));

			await generateTaskFiles(tasksPath, outputDir);
		});

	// set-status command
	programInstance
		.command('set-status')
		.description('Set the status of a task')
		.option(
			'-i, --id <id>',
			'Task ID (can be comma-separated for multiple tasks)'
		)
		.option(
			'-s, --status <status>',
			'New status (todo, in-progress, review, done)'
		)
		.option('-f, --file <file>', 'Path to the tasks file', 'tasks/tasks.json')
		.action(async (options) => {
			const tasksPath = options.file;
			const taskId = options.id;
			const status = options.status;

			if (!taskId || !status) {
				console.error(chalk.red('Error: Both --id and --status are required'));
				process.exit(1);
			}

			console.log(
				chalk.blue(`Setting status of task(s) ${taskId} to: ${status}`)
			);

			await setTaskStatus(tasksPath, taskId, status);
		});

	// list command
	programInstance
		.command('list')
		.description('List all tasks')
		.option('-f, --file <file>', 'Path to the tasks file', 'tasks/tasks.json')
		.option(
			'-r, --report <report>',
			'Path to the complexity report file',
			'scripts/task-complexity-report.json'
		)
		.option('-s, --status <status>', 'Filter by status')
		.option('--with-subtasks', 'Show subtasks for each task')
		.action(async (options) => {
			const tasksPath = options.file;
			const reportPath = options.report;
			const statusFilter = options.status;
			const withSubtasks = options.withSubtasks || false;

			console.log(chalk.blue(`Listing tasks from: ${tasksPath}`));
			if (statusFilter) {
				console.log(chalk.blue(`Filtering by status: ${statusFilter}`));
			}
			if (withSubtasks) {
				console.log(chalk.blue('Including subtasks in listing'));
			}

			await listTasks(tasksPath, statusFilter, reportPath, withSubtasks);
		});

	// expand command
	programInstance
		.command('expand')
		.description('Expand a task into subtasks using AI')
		.option('-i, --id <id>', 'ID of the task to expand')
		.option(
			'-a, --all',
			'Expand all pending tasks based on complexity analysis'
		)
		.option(
			'-n, --num <number>',
			'Number of subtasks to generate (uses complexity analysis by default if available)'
		)
		.option(
			'-r, --research',
			'Enable research-backed generation (e.g., using Perplexity)',
			false
		)
		.option('-p, --prompt <text>', 'Additional context for subtask generation')
		.option('-f, --force', 'Force expansion even if subtasks exist', false) // Ensure force option exists
		.option(
			'--file <file>',
			'Path to the tasks file (relative to project root)',
			'tasks/tasks.json'
		) // Allow file override
		.action(async (options) => {
			const projectRoot = findProjectRoot();
			if (!projectRoot) {
				console.error(chalk.red('Error: Could not find project root.'));
				process.exit(1);
			}
			const tasksPath = path.resolve(projectRoot, options.file); // Resolve tasks path

			if (options.all) {
				// --- Handle expand --all ---
				console.log(chalk.blue('Expanding all pending tasks...'));
				// Updated call to the refactored expandAllTasks
				try {
					const result = await expandAllTasks(
						tasksPath,
						options.num, // Pass num
						options.research, // Pass research flag
						options.prompt, // Pass additional context
						options.force, // Pass force flag
						{} // Pass empty context for CLI calls
						// outputFormat defaults to 'text' in expandAllTasks for CLI
					);
					// Optional: Display summary from result
					console.log(chalk.green(`Expansion Summary:`));
					console.log(chalk.green(` - Attempted: ${result.tasksToExpand}`));
					console.log(chalk.green(` - Expanded:  ${result.expandedCount}`));
					console.log(chalk.yellow(` - Skipped:   ${result.skippedCount}`));
					console.log(chalk.red(` - Failed:    ${result.failedCount}`));
				} catch (error) {
					console.error(
						chalk.red(`Error expanding all tasks: ${error.message}`)
					);
					process.exit(1);
				}
			} else if (options.id) {
				// --- Handle expand --id <id> (Should be correct from previous refactor) ---
				if (!options.id) {
					console.error(
						chalk.red('Error: Task ID is required unless using --all.')
					);
					process.exit(1);
				}

				console.log(chalk.blue(`Expanding task ${options.id}...`));
				try {
					// Call the refactored expandTask function
					await expandTask(
						tasksPath,
						options.id,
						options.num,
						options.research,
						options.prompt,
						{}, // Pass empty context for CLI calls
						options.force // Pass the force flag down
					);
					// expandTask logs its own success/failure for single task
				} catch (error) {
					console.error(
						chalk.red(`Error expanding task ${options.id}: ${error.message}`)
					);
					process.exit(1);
				}
			} else {
				console.error(
					chalk.red('Error: You must specify either a task ID (--id) or --all.')
				);
				programInstance.help(); // Show help
			}
		});

	// analyze-complexity command
	programInstance
		.command('analyze-complexity')
		.description(
			`Analyze tasks and generate expansion recommendations${chalk.reset('')}`
		)
		.option(
			'-o, --output <file>',
			'Output file path for the report',
			'scripts/task-complexity-report.json'
		)
		.option(
			'-m, --model <model>',
			'LLM model to use for analysis (defaults to configured model)'
		)
		.option(
			'-t, --threshold <number>',
			'Minimum complexity score to recommend expansion (1-10)',
			'5'
		)
		.option('-f, --file <file>', 'Path to the tasks file', 'tasks/tasks.json')
		.option(
			'-r, --research',
			'Use Perplexity AI for research-backed complexity analysis'
		)
		.action(async (options) => {
			const tasksPath = options.file || 'tasks/tasks.json';
			const outputPath = options.output;
			const modelOverride = options.model;
			const thresholdScore = parseFloat(options.threshold);
			const useResearch = options.research || false;

			console.log(chalk.blue(`Analyzing task complexity from: ${tasksPath}`));
			console.log(chalk.blue(`Output report will be saved to: ${outputPath}`));

			if (useResearch) {
				console.log(
					chalk.blue(
						'Using Perplexity AI for research-backed complexity analysis'
					)
				);
			}

			await analyzeTaskComplexity(options);
		});

	// clear-subtasks command
	programInstance
		.command('clear-subtasks')
		.description('Clear subtasks from specified tasks')
		.option('-f, --file <file>', 'Path to the tasks file', 'tasks/tasks.json')
		.option(
			'-i, --id <ids>',
			'Task IDs (comma-separated) to clear subtasks from'
		)
		.option('--all', 'Clear subtasks from all tasks')
		.action(async (options) => {
			const tasksPath = options.file;
			const taskIds = options.id;
			const all = options.all;

			if (!taskIds && !all) {
				console.error(
					chalk.red(
						'Error: Please specify task IDs with --id=<ids> or use --all to clear all tasks'
					)
				);
				process.exit(1);
			}

			if (all) {
				// If --all is specified, get all task IDs
				const data = readJSON(tasksPath);
				if (!data || !data.tasks) {
					console.error(chalk.red('Error: No valid tasks found'));
					process.exit(1);
				}
				const allIds = data.tasks.map((t) => t.id).join(',');
				clearSubtasks(tasksPath, allIds);
			} else {
				clearSubtasks(tasksPath, taskIds);
			}
		});

	// add-task command
	programInstance
		.command('add-task')
		.description('Add a new task using AI or manual input')
		.option('-f, --file <file>', 'Path to the tasks file', 'tasks/tasks.json')
		.option(
			'-p, --prompt <prompt>',
			'Description of the task to add (required if not using manual fields)'
		)
		.option('-t, --title <title>', 'Task title (for manual task creation)')
		.option(
			'-d, --description <description>',
			'Task description (for manual task creation)'
		)
		.option(
			'--details <details>',
			'Implementation details (for manual task creation)'
		)
		.option(
			'--test-strategy <testStrategy>',
			'Test strategy (for manual task creation)'
		)
		.option(
			'--dependencies <dependencies>',
			'Comma-separated list of task IDs this task depends on'
		)
		.option(
			'--priority <priority>',
			'Task priority (high, medium, low)',
			'medium'
		)
		.option(
			'-r, --research',
			'Whether to use research capabilities for task creation'
		)
		.action(async (options) => {
			const isManualCreation = options.title && options.description;

			// Validate that either prompt or title+description are provided
			if (!options.prompt && !isManualCreation) {
				console.error(
					chalk.red(
						'Error: Either --prompt or both --title and --description must be provided'
					)
				);
				process.exit(1);
			}

			try {
				// Prepare dependencies if provided
				let dependencies = [];
				if (options.dependencies) {
					dependencies = options.dependencies
						.split(',')
						.map((id) => parseInt(id.trim(), 10));
				}

				// Create manual task data if title and description are provided
				let manualTaskData = null;
				if (isManualCreation) {
					manualTaskData = {
						title: options.title,
						description: options.description,
						details: options.details || '',
						testStrategy: options.testStrategy || ''
					};

					console.log(
						chalk.blue(`Creating task manually with title: "${options.title}"`)
					);
					if (dependencies.length > 0) {
						console.log(
							chalk.blue(`Dependencies: [${dependencies.join(', ')}]`)
						);
					}
					if (options.priority) {
						console.log(chalk.blue(`Priority: ${options.priority}`));
					}
				} else {
					console.log(
						chalk.blue(
							`Creating task with AI using prompt: "${options.prompt}"`
						)
					);
					if (dependencies.length > 0) {
						console.log(
							chalk.blue(`Dependencies: [${dependencies.join(', ')}]`)
						);
					}
					if (options.priority) {
						console.log(chalk.blue(`Priority: ${options.priority}`));
					}
				}

				// Pass mcpLog and session for MCP mode
				const newTaskId = await addTask(
					options.file,
					options.prompt, // Pass prompt (will be null/undefined if not provided)
					dependencies,
					options.priority,
					{
						// For CLI, session context isn't directly available like MCP
						// We don't need to pass session here for CLI API key resolution
						// as dotenv loads .env, and utils.resolveEnvVariable checks process.env
					},
					'text', // outputFormat
					manualTaskData, // Pass the potentially created manualTaskData object
					options.research || false // Pass the research flag value
				);

				console.log(chalk.green(`✓ Added new task #${newTaskId}`));
				console.log(chalk.gray('Next: Complete this task or add more tasks'));
			} catch (error) {
				console.error(chalk.red(`Error adding task: ${error.message}`));
				if (error.stack && getDebugFlag()) {
					console.error(error.stack);
				}
				process.exit(1);
			}
		});

	// next command
	programInstance
		.command('next')
		.description(
			`Show the next task to work on based on dependencies and status${chalk.reset('')}`
		)
		.option('-f, --file <file>', 'Path to the tasks file', 'tasks/tasks.json')
		.option(
			'-r, --report <report>',
			'Path to the complexity report file',
			'scripts/task-complexity-report.json'
		)
		.action(async (options) => {
			const tasksPath = options.file;
			const reportPath = options.report;
			await displayNextTask(tasksPath, reportPath);
		});

	// show command
	programInstance
		.command('show')
		.description(
			`Display detailed information about a specific task${chalk.reset('')}`
		)
		.argument('[id]', 'Task ID to show')
		.option('-i, --id <id>', 'Task ID to show')
		.option('-s, --status <status>', 'Filter subtasks by status') // ADDED status option
		.option('-f, --file <file>', 'Path to the tasks file', 'tasks/tasks.json')
		.option(
			'-r, --report <report>',
			'Path to the complexity report file',
			'scripts/task-complexity-report.json'
		)
		.action(async (taskId, options) => {
			const idArg = taskId || options.id;
			const statusFilter = options.status; // ADDED: Capture status filter

			if (!idArg) {
				console.error(chalk.red('Error: Please provide a task ID'));
				process.exit(1);
			}

			const tasksPath = options.file;
<<<<<<< HEAD
			const reportPath = options.report;
			await displayTaskById(tasksPath, idArg, reportPath);
=======
			// PASS statusFilter to the display function
			await displayTaskById(tasksPath, idArg, statusFilter);
>>>>>>> d4a2e34b
		});

	// add-dependency command
	programInstance
		.command('add-dependency')
		.description('Add a dependency to a task')
		.option('-i, --id <id>', 'Task ID to add dependency to')
		.option('-d, --depends-on <id>', 'Task ID that will become a dependency')
		.option('-f, --file <file>', 'Path to the tasks file', 'tasks/tasks.json')
		.action(async (options) => {
			const tasksPath = options.file;
			const taskId = options.id;
			const dependencyId = options.dependsOn;

			if (!taskId || !dependencyId) {
				console.error(
					chalk.red('Error: Both --id and --depends-on are required')
				);
				process.exit(1);
			}

			// Handle subtask IDs correctly by preserving the string format for IDs containing dots
			// Only use parseInt for simple numeric IDs
			const formattedTaskId = taskId.includes('.')
				? taskId
				: parseInt(taskId, 10);
			const formattedDependencyId = dependencyId.includes('.')
				? dependencyId
				: parseInt(dependencyId, 10);

			await addDependency(tasksPath, formattedTaskId, formattedDependencyId);
		});

	// remove-dependency command
	programInstance
		.command('remove-dependency')
		.description('Remove a dependency from a task')
		.option('-i, --id <id>', 'Task ID to remove dependency from')
		.option('-d, --depends-on <id>', 'Task ID to remove as a dependency')
		.option('-f, --file <file>', 'Path to the tasks file', 'tasks/tasks.json')
		.action(async (options) => {
			const tasksPath = options.file;
			const taskId = options.id;
			const dependencyId = options.dependsOn;

			if (!taskId || !dependencyId) {
				console.error(
					chalk.red('Error: Both --id and --depends-on are required')
				);
				process.exit(1);
			}

			// Handle subtask IDs correctly by preserving the string format for IDs containing dots
			// Only use parseInt for simple numeric IDs
			const formattedTaskId = taskId.includes('.')
				? taskId
				: parseInt(taskId, 10);
			const formattedDependencyId = dependencyId.includes('.')
				? dependencyId
				: parseInt(dependencyId, 10);

			await removeDependency(tasksPath, formattedTaskId, formattedDependencyId);
		});

	// validate-dependencies command
	programInstance
		.command('validate-dependencies')
		.description(
			`Identify invalid dependencies without fixing them${chalk.reset('')}`
		)
		.option('-f, --file <file>', 'Path to the tasks file', 'tasks/tasks.json')
		.action(async (options) => {
			await validateDependenciesCommand(options.file);
		});

	// fix-dependencies command
	programInstance
		.command('fix-dependencies')
		.description(`Fix invalid dependencies automatically${chalk.reset('')}`)
		.option('-f, --file <file>', 'Path to the tasks file', 'tasks/tasks.json')
		.action(async (options) => {
			await fixDependenciesCommand(options.file);
		});

	// complexity-report command
	programInstance
		.command('complexity-report')
		.description(`Display the complexity analysis report${chalk.reset('')}`)
		.option(
			'-f, --file <file>',
			'Path to the report file',
			'scripts/task-complexity-report.json'
		)
		.action(async (options) => {
			await displayComplexityReport(options.file);
		});

	// add-subtask command
	programInstance
		.command('add-subtask')
		.description('Add a subtask to an existing task')
		.option('-f, --file <file>', 'Path to the tasks file', 'tasks/tasks.json')
		.option('-p, --parent <id>', 'Parent task ID (required)')
		.option('-i, --task-id <id>', 'Existing task ID to convert to subtask')
		.option(
			'-t, --title <title>',
			'Title for the new subtask (when creating a new subtask)'
		)
		.option('-d, --description <text>', 'Description for the new subtask')
		.option('--details <text>', 'Implementation details for the new subtask')
		.option(
			'--dependencies <ids>',
			'Comma-separated list of dependency IDs for the new subtask'
		)
		.option('-s, --status <status>', 'Status for the new subtask', 'pending')
		.option('--skip-generate', 'Skip regenerating task files')
		.action(async (options) => {
			const tasksPath = options.file;
			const parentId = options.parent;
			const existingTaskId = options.taskId;
			const generateFiles = !options.skipGenerate;

			if (!parentId) {
				console.error(
					chalk.red(
						'Error: --parent parameter is required. Please provide a parent task ID.'
					)
				);
				showAddSubtaskHelp();
				process.exit(1);
			}

			// Parse dependencies if provided
			let dependencies = [];
			if (options.dependencies) {
				dependencies = options.dependencies.split(',').map((id) => {
					// Handle both regular IDs and dot notation
					return id.includes('.') ? id.trim() : parseInt(id.trim(), 10);
				});
			}

			try {
				if (existingTaskId) {
					// Convert existing task to subtask
					console.log(
						chalk.blue(
							`Converting task ${existingTaskId} to a subtask of ${parentId}...`
						)
					);
					await addSubtask(
						tasksPath,
						parentId,
						existingTaskId,
						null,
						generateFiles
					);
					console.log(
						chalk.green(
							`✓ Task ${existingTaskId} successfully converted to a subtask of task ${parentId}`
						)
					);
				} else if (options.title) {
					// Create new subtask with provided data
					console.log(
						chalk.blue(`Creating new subtask for parent task ${parentId}...`)
					);

					const newSubtaskData = {
						title: options.title,
						description: options.description || '',
						details: options.details || '',
						status: options.status || 'pending',
						dependencies: dependencies
					};

					const subtask = await addSubtask(
						tasksPath,
						parentId,
						null,
						newSubtaskData,
						generateFiles
					);
					console.log(
						chalk.green(
							`✓ New subtask ${parentId}.${subtask.id} successfully created`
						)
					);

					// Display success message and suggested next steps
					console.log(
						boxen(
							chalk.white.bold(
								`Subtask ${parentId}.${subtask.id} Added Successfully`
							) +
								'\n\n' +
								chalk.white(`Title: ${subtask.title}`) +
								'\n' +
								chalk.white(`Status: ${getStatusWithColor(subtask.status)}`) +
								'\n' +
								(dependencies.length > 0
									? chalk.white(`Dependencies: ${dependencies.join(', ')}`) +
										'\n'
									: '') +
								'\n' +
								chalk.white.bold('Next Steps:') +
								'\n' +
								chalk.cyan(
									`1. Run ${chalk.yellow(`task-master show ${parentId}`)} to see the parent task with all subtasks`
								) +
								'\n' +
								chalk.cyan(
									`2. Run ${chalk.yellow(`task-master set-status --id=${parentId}.${subtask.id} --status=in-progress`)} to start working on it`
								),
							{
								padding: 1,
								borderColor: 'green',
								borderStyle: 'round',
								margin: { top: 1 }
							}
						)
					);
				} else {
					console.error(
						chalk.red('Error: Either --task-id or --title must be provided.')
					);
					console.log(
						boxen(
							chalk.white.bold('Usage Examples:') +
								'\n\n' +
								chalk.white('Convert existing task to subtask:') +
								'\n' +
								chalk.yellow(
									`  task-master add-subtask --parent=5 --task-id=8`
								) +
								'\n\n' +
								chalk.white('Create new subtask:') +
								'\n' +
								chalk.yellow(
									`  task-master add-subtask --parent=5 --title="Implement login UI" --description="Create the login form"`
								) +
								'\n\n',
							{ padding: 1, borderColor: 'blue', borderStyle: 'round' }
						)
					);
					process.exit(1);
				}
			} catch (error) {
				console.error(chalk.red(`Error: ${error.message}`));
				process.exit(1);
			}
		})
		.on('error', function (err) {
			console.error(chalk.red(`Error: ${err.message}`));
			showAddSubtaskHelp();
			process.exit(1);
		});

	// Helper function to show add-subtask command help
	function showAddSubtaskHelp() {
		console.log(
			boxen(
				chalk.white.bold('Add Subtask Command Help') +
					'\n\n' +
					chalk.cyan('Usage:') +
					'\n' +
					`  task-master add-subtask --parent=<id> [options]\n\n` +
					chalk.cyan('Options:') +
					'\n' +
					'  -p, --parent <id>         Parent task ID (required)\n' +
					'  -i, --task-id <id>        Existing task ID to convert to subtask\n' +
					'  -t, --title <title>       Title for the new subtask\n' +
					'  -d, --description <text>  Description for the new subtask\n' +
					'  --details <text>          Implementation details for the new subtask\n' +
					'  --dependencies <ids>      Comma-separated list of dependency IDs\n' +
					'  -s, --status <status>     Status for the new subtask (default: "pending")\n' +
					'  -f, --file <file>         Path to the tasks file (default: "tasks/tasks.json")\n' +
					'  --skip-generate           Skip regenerating task files\n\n' +
					chalk.cyan('Examples:') +
					'\n' +
					'  task-master add-subtask --parent=5 --task-id=8\n' +
					'  task-master add-subtask -p 5 -t "Implement login UI" -d "Create the login form"',
				{ padding: 1, borderColor: 'blue', borderStyle: 'round' }
			)
		);
	}

	// remove-subtask command
	programInstance
		.command('remove-subtask')
		.description('Remove a subtask from its parent task')
		.option('-f, --file <file>', 'Path to the tasks file', 'tasks/tasks.json')
		.option(
			'-i, --id <id>',
			'Subtask ID(s) to remove in format "parentId.subtaskId" (can be comma-separated for multiple subtasks)'
		)
		.option(
			'-c, --convert',
			'Convert the subtask to a standalone task instead of deleting it'
		)
		.option('--skip-generate', 'Skip regenerating task files')
		.action(async (options) => {
			const tasksPath = options.file;
			const subtaskIds = options.id;
			const convertToTask = options.convert || false;
			const generateFiles = !options.skipGenerate;

			if (!subtaskIds) {
				console.error(
					chalk.red(
						'Error: --id parameter is required. Please provide subtask ID(s) in format "parentId.subtaskId".'
					)
				);
				showRemoveSubtaskHelp();
				process.exit(1);
			}

			try {
				// Split by comma to support multiple subtask IDs
				const subtaskIdArray = subtaskIds.split(',').map((id) => id.trim());

				for (const subtaskId of subtaskIdArray) {
					// Validate subtask ID format
					if (!subtaskId.includes('.')) {
						console.error(
							chalk.red(
								`Error: Subtask ID "${subtaskId}" must be in format "parentId.subtaskId"`
							)
						);
						showRemoveSubtaskHelp();
						process.exit(1);
					}

					console.log(chalk.blue(`Removing subtask ${subtaskId}...`));
					if (convertToTask) {
						console.log(
							chalk.blue('The subtask will be converted to a standalone task')
						);
					}

					const result = await removeSubtask(
						tasksPath,
						subtaskId,
						convertToTask,
						generateFiles
					);

					if (convertToTask && result) {
						// Display success message and next steps for converted task
						console.log(
							boxen(
								chalk.white.bold(
									`Subtask ${subtaskId} Converted to Task #${result.id}`
								) +
									'\n\n' +
									chalk.white(`Title: ${result.title}`) +
									'\n' +
									chalk.white(`Status: ${getStatusWithColor(result.status)}`) +
									'\n' +
									chalk.white(
										`Dependencies: ${result.dependencies.join(', ')}`
									) +
									'\n\n' +
									chalk.white.bold('Next Steps:') +
									'\n' +
									chalk.cyan(
										`1. Run ${chalk.yellow(`task-master show ${result.id}`)} to see details of the new task`
									) +
									'\n' +
									chalk.cyan(
										`2. Run ${chalk.yellow(`task-master set-status --id=${result.id} --status=in-progress`)} to start working on it`
									),
								{
									padding: 1,
									borderColor: 'green',
									borderStyle: 'round',
									margin: { top: 1 }
								}
							)
						);
					} else {
						// Display success message for deleted subtask
						console.log(
							boxen(
								chalk.white.bold(`Subtask ${subtaskId} Removed`) +
									'\n\n' +
									chalk.white('The subtask has been successfully deleted.'),
								{
									padding: 1,
									borderColor: 'green',
									borderStyle: 'round',
									margin: { top: 1 }
								}
							)
						);
					}
				}
			} catch (error) {
				console.error(chalk.red(`Error: ${error.message}`));
				showRemoveSubtaskHelp();
				process.exit(1);
			}
		})
		.on('error', function (err) {
			console.error(chalk.red(`Error: ${err.message}`));
			showRemoveSubtaskHelp();
			process.exit(1);
		});

	// Helper function to show remove-subtask command help
	function showRemoveSubtaskHelp() {
		console.log(
			boxen(
				chalk.white.bold('Remove Subtask Command Help') +
					'\n\n' +
					chalk.cyan('Usage:') +
					'\n' +
					`  task-master remove-subtask --id=<parentId.subtaskId> [options]\n\n` +
					chalk.cyan('Options:') +
					'\n' +
					'  -i, --id <id>       Subtask ID(s) to remove in format "parentId.subtaskId" (can be comma-separated, required)\n' +
					'  -c, --convert       Convert the subtask to a standalone task instead of deleting it\n' +
					'  -f, --file <file>   Path to the tasks file (default: "tasks/tasks.json")\n' +
					'  --skip-generate     Skip regenerating task files\n\n' +
					chalk.cyan('Examples:') +
					'\n' +
					'  task-master remove-subtask --id=5.2\n' +
					'  task-master remove-subtask --id=5.2,6.3,7.1\n' +
					'  task-master remove-subtask --id=5.2 --convert',
				{ padding: 1, borderColor: 'blue', borderStyle: 'round' }
			)
		);
	}

	// remove-task command
	programInstance
		.command('remove-task')
		.description('Remove one or more tasks or subtasks permanently')
		.description('Remove one or more tasks or subtasks permanently')
		.option(
			'-i, --id <ids>',
			'ID(s) of the task(s) or subtask(s) to remove (e.g., "5", "5.2", or "5,6.1,7")'
		)
		.option('-f, --file <file>', 'Path to the tasks file', 'tasks/tasks.json')
		.option('-y, --yes', 'Skip confirmation prompt', false)
		.action(async (options) => {
			const tasksPath = options.file;
			const taskIdsString = options.id;

			if (!taskIdsString) {
				console.error(chalk.red('Error: Task ID(s) are required'));
				console.error(
					chalk.yellow(
						'Usage: task-master remove-task --id=<taskId1,taskId2...>'
					)
				);
				process.exit(1);
			}

			const taskIdsToRemove = taskIdsString
				.split(',')
				.map((id) => id.trim())
				.filter(Boolean);

			if (taskIdsToRemove.length === 0) {
				console.error(chalk.red('Error: No valid task IDs provided.'));
				process.exit(1);
			}

			try {
				// Read data once for checks and confirmation
				const data = readJSON(tasksPath);
				if (!data || !data.tasks) {
					console.error(
						chalk.red(`Error: No valid tasks found in ${tasksPath}`)
					);
					process.exit(1);
				}

				const existingTasksToRemove = [];
				const nonExistentIds = [];
				let totalSubtasksToDelete = 0;
				const dependentTaskMessages = [];

				for (const taskId of taskIdsToRemove) {
					if (!taskExists(data.tasks, taskId)) {
						nonExistentIds.push(taskId);
					} else {
						// Correctly extract the task object from the result of findTaskById
						const findResult = findTaskById(data.tasks, taskId);
						const taskObject = findResult.task; // Get the actual task/subtask object

						if (taskObject) {
							existingTasksToRemove.push({ id: taskId, task: taskObject }); // Push the actual task object

							// If it's a main task, count its subtasks and check dependents
							if (!taskObject.isSubtask) {
								// Check the actual task object
								if (taskObject.subtasks && taskObject.subtasks.length > 0) {
									totalSubtasksToDelete += taskObject.subtasks.length;
								}
								const dependentTasks = data.tasks.filter(
									(t) =>
										t.dependencies &&
										t.dependencies.includes(parseInt(taskId, 10))
								);
								if (dependentTasks.length > 0) {
									dependentTaskMessages.push(
										`  - Task ${taskId}: ${dependentTasks.length} dependent tasks (${dependentTasks.map((t) => t.id).join(', ')})`
									);
								}
							}
						} else {
							// Handle case where findTaskById returned null for the task property (should be rare)
							nonExistentIds.push(`${taskId} (error finding details)`);
						}
					}
				}

				if (nonExistentIds.length > 0) {
					console.warn(
						chalk.yellow(
							`Warning: The following task IDs were not found: ${nonExistentIds.join(', ')}`
						)
					);
				}

				if (existingTasksToRemove.length === 0) {
					console.log(chalk.blue('No existing tasks found to remove.'));
					process.exit(0);
				}

				// Skip confirmation if --yes flag is provided
				if (!options.yes) {
					console.log();
					console.log(
						chalk.red.bold(
							`⚠️ WARNING: This will permanently delete the following ${existingTasksToRemove.length} item(s):`
						)
					);
					console.log();

					existingTasksToRemove.forEach(({ id, task }) => {
						if (!task) return; // Should not happen due to taskExists check, but safeguard
						if (task.isSubtask) {
							// Subtask - title is directly on the task object
							console.log(
								chalk.white(`  Subtask ${id}: ${task.title || '(no title)'}`)
							);
							// Optionally show parent context if available
							if (task.parentTask) {
								console.log(
									chalk.gray(
										`    (Parent: ${task.parentTask.id} - ${task.parentTask.title || '(no title)'})`
									)
								);
							}
						} else {
							// Main task - title is directly on the task object
							console.log(
								chalk.white.bold(`  Task ${id}: ${task.title || '(no title)'}`)
							);
						}
					});

					if (totalSubtasksToDelete > 0) {
						console.log(
							chalk.yellow(
								`⚠️ This will also delete ${totalSubtasksToDelete} subtasks associated with the selected main tasks!`
							)
						);
					}

					if (dependentTaskMessages.length > 0) {
						console.log(
							chalk.yellow(
								'⚠️ Warning: Dependencies on the following tasks will be removed:'
							)
						);
						dependentTaskMessages.forEach((msg) =>
							console.log(chalk.yellow(msg))
						);
					}

					console.log();

					const { confirm } = await inquirer.prompt([
						{
							type: 'confirm',
							name: 'confirm',
							message: chalk.red.bold(
								`Are you sure you want to permanently delete these ${existingTasksToRemove.length} item(s)?`
							),
							default: false
						}
					]);

					if (!confirm) {
						console.log(chalk.blue('Task deletion cancelled.'));
						process.exit(0);
					}
				}

				const indicator = startLoadingIndicator(
					`Removing ${existingTasksToRemove.length} task(s)/subtask(s)...`
				);

				// Use the string of existing IDs for the core function
				const existingIdsString = existingTasksToRemove
					.map(({ id }) => id)
					.join(',');
				const result = await removeTask(tasksPath, existingIdsString);

				stopLoadingIndicator(indicator);

				if (result.success) {
					console.log(
						boxen(
							chalk.green(
								`Successfully removed ${result.removedTasks.length} task(s)/subtask(s).`
							) +
								(result.message ? `\n\nDetails:\n${result.message}` : '') +
								(result.error
									? `\n\nWarnings:\n${chalk.yellow(result.error)}`
									: ''),
							{ padding: 1, borderColor: 'green', borderStyle: 'round' }
						)
					);
				} else {
					console.error(
						boxen(
							chalk.red(
								`Operation completed with errors. Removed ${result.removedTasks.length} task(s)/subtask(s).`
							) +
								(result.message ? `\n\nDetails:\n${result.message}` : '') +
								(result.error ? `\n\nErrors:\n${chalk.red(result.error)}` : ''),
							{
								padding: 1,
								borderColor: 'red',
								borderStyle: 'round'
							}
						)
					);
					process.exit(1); // Exit with error code if any part failed
				}

				// Log any initially non-existent IDs again for clarity
				if (nonExistentIds.length > 0) {
					console.warn(
						chalk.yellow(
							`Note: The following IDs were not found initially and were skipped: ${nonExistentIds.join(', ')}`
						)
					);

					// Exit with error if any removals failed
					if (successfulRemovals.length === 0) {
						process.exit(1);
					}
				}
			} catch (error) {
				console.error(
					chalk.red(`Error: ${error.message || 'An unknown error occurred'}`)
				);
				process.exit(1);
			}
		});

	// init command (Directly calls the implementation from init.js)
	programInstance
		.command('init')
		.description('Initialize a new project with Task Master structure')
		.option('-y, --yes', 'Skip prompts and use default values')
		.option('-n, --name <name>', 'Project name')
		.option('-d, --description <description>', 'Project description')
		.option('-v, --version <version>', 'Project version', '0.1.0') // Set default here
		.option('-a, --author <author>', 'Author name')
		.option('--skip-install', 'Skip installing dependencies')
		.option('--dry-run', 'Show what would be done without making changes')
		.option('--aliases', 'Add shell aliases (tm, taskmaster)')
		.action(async (cmdOptions) => {
			// cmdOptions contains parsed arguments
			try {
				console.log('DEBUG: Running init command action in commands.js');
				console.log(
					'DEBUG: Options received by action:',
					JSON.stringify(cmdOptions)
				);
				// Directly call the initializeProject function, passing the parsed options
				await initializeProject(cmdOptions);
				// initializeProject handles its own flow, including potential process.exit()
			} catch (error) {
				console.error(
					chalk.red(`Error during initialization: ${error.message}`)
				);
				process.exit(1);
			}
		});

	// models command
	programInstance
		.command('models')
		.description('Manage AI model configurations')
		.option(
			'--set-main <model_id>',
			'Set the primary model for task generation/updates'
		)
		.option(
			'--set-research <model_id>',
			'Set the model for research-backed operations'
		)
		.option(
			'--set-fallback <model_id>',
			'Set the model to use if the primary fails'
		)
		.option('--setup', 'Run interactive setup to configure models')
		.option(
			'--openrouter',
			'Allow setting a custom OpenRouter model ID (use with --set-*) '
		)
		.option(
			'--ollama',
			'Allow setting a custom Ollama model ID (use with --set-*) '
		)
		.addHelpText(
			'after',
			`
Examples:
  $ task-master models                              # View current configuration
  $ task-master models --set-main gpt-4o             # Set main model (provider inferred)
  $ task-master models --set-research sonar-pro       # Set research model
  $ task-master models --set-fallback claude-3-5-sonnet-20241022 # Set fallback
  $ task-master models --set-main my-custom-model --ollama  # Set custom Ollama model for main role
  $ task-master models --set-main some/other-model --openrouter # Set custom OpenRouter model for main role
  $ task-master models --setup                            # Run interactive setup`
		)
		.action(async (options) => {
			const projectRoot = findProjectRoot(); // Find project root for context

			// Validate flags: cannot use both --openrouter and --ollama simultaneously
			if (options.openrouter && options.ollama) {
				console.error(
					chalk.red(
						'Error: Cannot use both --openrouter and --ollama flags simultaneously.'
					)
				);
				process.exit(1);
			}

			// Determine the primary action based on flags
			const isSetup = options.setup;
			const isSetOperation =
				options.setMain || options.setResearch || options.setFallback;

			// --- Execute Action ---

			if (isSetup) {
				// Action 1: Run Interactive Setup
				console.log(chalk.blue('Starting interactive model setup...')); // Added feedback
				try {
					await runInteractiveSetup(projectRoot);
					// runInteractiveSetup logs its own completion/error messages
				} catch (setupError) {
					console.error(
						chalk.red('\\nInteractive setup failed unexpectedly:'),
						setupError.message
					);
				}
				// --- IMPORTANT: Exit after setup ---
				return; // Stop execution here
			}

			if (isSetOperation) {
				// Action 2: Perform Direct Set Operations
				let updateOccurred = false; // Track if any update actually happened

				if (options.setMain) {
					const result = await setModel('main', options.setMain, {
						projectRoot,
						providerHint: options.openrouter
							? 'openrouter'
							: options.ollama
								? 'ollama'
								: undefined
					});
					if (result.success) {
						console.log(chalk.green(`✅ ${result.data.message}`));
						if (result.data.warning)
							console.log(chalk.yellow(result.data.warning));
						updateOccurred = true;
					} else {
						console.error(
							chalk.red(`❌ Error setting main model: ${result.error.message}`)
						);
					}
				}
				if (options.setResearch) {
					const result = await setModel('research', options.setResearch, {
						projectRoot,
						providerHint: options.openrouter
							? 'openrouter'
							: options.ollama
								? 'ollama'
								: undefined
					});
					if (result.success) {
						console.log(chalk.green(`✅ ${result.data.message}`));
						if (result.data.warning)
							console.log(chalk.yellow(result.data.warning));
						updateOccurred = true;
					} else {
						console.error(
							chalk.red(
								`❌ Error setting research model: ${result.error.message}`
							)
						);
					}
				}
				if (options.setFallback) {
					const result = await setModel('fallback', options.setFallback, {
						projectRoot,
						providerHint: options.openrouter
							? 'openrouter'
							: options.ollama
								? 'ollama'
								: undefined
					});
					if (result.success) {
						console.log(chalk.green(`✅ ${result.data.message}`));
						if (result.data.warning)
							console.log(chalk.yellow(result.data.warning));
						updateOccurred = true;
					} else {
						console.error(
							chalk.red(
								`❌ Error setting fallback model: ${result.error.message}`
							)
						);
					}
				}

				// Optional: Add a final confirmation if any update occurred
				if (updateOccurred) {
					console.log(chalk.blue('\nModel configuration updated.'));
				} else {
					console.log(
						chalk.yellow(
							'\nNo model configuration changes were made (or errors occurred).'
						)
					);
				}

				// --- IMPORTANT: Exit after set operations ---
				return; // Stop execution here
			}

			// Action 3: Display Full Status (Only runs if no setup and no set flags)
			console.log(chalk.blue('Fetching current model configuration...')); // Added feedback
			const configResult = await getModelConfiguration({ projectRoot });
			const availableResult = await getAvailableModelsList({ projectRoot });
			const apiKeyStatusResult = await getApiKeyStatusReport({ projectRoot });

			// 1. Display Active Models
			if (!configResult.success) {
				console.error(
					chalk.red(
						`❌ Error fetching configuration: ${configResult.error.message}`
					)
				);
			} else {
				displayModelConfiguration(
					configResult.data,
					availableResult.data?.models || []
				);
			}

			// 2. Display API Key Status
			if (apiKeyStatusResult.success) {
				displayApiKeyStatus(apiKeyStatusResult.data.report);
			} else {
				console.error(
					chalk.yellow(
						`⚠️ Warning: Could not display API Key status: ${apiKeyStatusResult.error.message}`
					)
				);
			}

			// 3. Display Other Available Models (Filtered)
			if (availableResult.success) {
				const activeIds = configResult.success
					? [
							configResult.data.activeModels.main.modelId,
							configResult.data.activeModels.research.modelId,
							configResult.data.activeModels.fallback?.modelId
						].filter(Boolean)
					: [];
				const displayableAvailable = availableResult.data.models.filter(
					(m) => !activeIds.includes(m.modelId) && !m.modelId.startsWith('[')
				);
				displayAvailableModels(displayableAvailable);
			} else {
				console.error(
					chalk.yellow(
						`⚠️ Warning: Could not display available models: ${availableResult.error.message}`
					)
				);
			}

			// 4. Conditional Hint if Config File is Missing
			const configExists = isConfigFilePresent(projectRoot);
			if (!configExists) {
				console.log(
					chalk.yellow(
						"\\nHint: Run 'task-master models --setup' to create or update your configuration."
					)
				);
			}
			// --- IMPORTANT: Exit after displaying status ---
			return; // Stop execution here
		});

	return programInstance;
}

/**
 * Setup the CLI application
 * @returns {Object} Configured Commander program
 */
function setupCLI() {
	// Create a new program instance
	const programInstance = program
		.name('dev')
		.description('AI-driven development task management')
		.version(() => {
			// Read version directly from package.json ONLY
			try {
				const packageJsonPath = path.join(process.cwd(), 'package.json');
				if (fs.existsSync(packageJsonPath)) {
					const packageJson = JSON.parse(
						fs.readFileSync(packageJsonPath, 'utf8')
					);
					return packageJson.version;
				}
			} catch (error) {
				// Silently fall back to 'unknown'
				log(
					'warn',
					'Could not read package.json for version info in .version()'
				);
			}
			return 'unknown'; // Default fallback if package.json fails
		})
		.helpOption('-h, --help', 'Display help')
		.addHelpCommand(false) // Disable default help command
		.on('--help', () => {
			displayHelp(); // Use your custom help display instead
		})
		.on('-h', () => {
			displayHelp();
			process.exit(0);
		});

	// Modify the help option to use your custom display
	programInstance.helpInformation = () => {
		displayHelp();
		return '';
	};

	// Register commands
	registerCommands(programInstance);

	return programInstance;
}

/**
 * Check for newer version of task-master-ai
 * @returns {Promise<{currentVersion: string, latestVersion: string, needsUpdate: boolean}>}
 */
async function checkForUpdate() {
	// Get current version from package.json ONLY
	let currentVersion = 'unknown'; // Initialize with a default
	try {
		// Try to get the version from the installed package (if applicable) or current dir
		let packageJsonPath = path.join(
			process.cwd(),
			'node_modules',
			'task-master-ai',
			'package.json'
		);
		// Fallback to current directory package.json if not found in node_modules
		if (!fs.existsSync(packageJsonPath)) {
			packageJsonPath = path.join(process.cwd(), 'package.json');
		}

		if (fs.existsSync(packageJsonPath)) {
			const packageJson = JSON.parse(fs.readFileSync(packageJsonPath, 'utf8'));
			currentVersion = packageJson.version;
		}
	} catch (error) {
		// Silently fail and use default
		log('debug', `Error reading current package version: ${error.message}`);
	}

	return new Promise((resolve) => {
		// Get the latest version from npm registry
		const options = {
			hostname: 'registry.npmjs.org',
			path: '/task-master-ai',
			method: 'GET',
			headers: {
				Accept: 'application/vnd.npm.install-v1+json' // Lightweight response
			}
		};

		const req = https.request(options, (res) => {
			let data = '';

			res.on('data', (chunk) => {
				data += chunk;
			});

			res.on('end', () => {
				try {
					const npmData = JSON.parse(data);
					const latestVersion = npmData['dist-tags']?.latest || currentVersion;

					// Compare versions
					const needsUpdate =
						compareVersions(currentVersion, latestVersion) < 0;

					resolve({
						currentVersion,
						latestVersion,
						needsUpdate
					});
				} catch (error) {
					log('debug', `Error parsing npm response: ${error.message}`);
					resolve({
						currentVersion,
						latestVersion: currentVersion,
						needsUpdate: false
					});
				}
			});
		});

		req.on('error', (error) => {
			log('debug', `Error checking for updates: ${error.message}`);
			resolve({
				currentVersion,
				latestVersion: currentVersion,
				needsUpdate: false
			});
		});

		// Set a timeout to avoid hanging if npm is slow
		req.setTimeout(3000, () => {
			req.abort();
			log('debug', 'Update check timed out');
			resolve({
				currentVersion,
				latestVersion: currentVersion,
				needsUpdate: false
			});
		});

		req.end();
	});
}

/**
 * Compare semantic versions
 * @param {string} v1 - First version
 * @param {string} v2 - Second version
 * @returns {number} -1 if v1 < v2, 0 if v1 = v2, 1 if v1 > v2
 */
function compareVersions(v1, v2) {
	const v1Parts = v1.split('.').map((p) => parseInt(p, 10));
	const v2Parts = v2.split('.').map((p) => parseInt(p, 10));

	for (let i = 0; i < Math.max(v1Parts.length, v2Parts.length); i++) {
		const v1Part = v1Parts[i] || 0;
		const v2Part = v2Parts[i] || 0;

		if (v1Part < v2Part) return -1;
		if (v1Part > v2Part) return 1;
	}

	return 0;
}

/**
 * Display upgrade notification message
 * @param {string} currentVersion - Current version
 * @param {string} latestVersion - Latest version
 */
function displayUpgradeNotification(currentVersion, latestVersion) {
	const message = boxen(
		`${chalk.blue.bold('Update Available!')} ${chalk.dim(currentVersion)} → ${chalk.green(latestVersion)}\n\n` +
			`Run ${chalk.cyan('npm i task-master-ai@latest -g')} to update to the latest version with new features and bug fixes.`,
		{
			padding: 1,
			margin: { top: 1, bottom: 1 },
			borderColor: 'yellow',
			borderStyle: 'round'
		}
	);

	console.log(message);
}

/**
 * Parse arguments and run the CLI
 * @param {Array} argv - Command-line arguments
 */
async function runCLI(argv = process.argv) {
	try {
		// Display banner if not in a pipe
		if (process.stdout.isTTY) {
			displayBanner();
		}

		// If no arguments provided, show help
		if (argv.length <= 2) {
			displayHelp();
			process.exit(0);
		}

		// Start the update check in the background - don't await yet
		const updateCheckPromise = checkForUpdate();

		// Setup and parse
		// NOTE: getConfig() might be called during setupCLI->registerCommands if commands need config
		// This means the ConfigurationError might be thrown here if .taskmasterconfig is missing.
		const programInstance = setupCLI();
		await programInstance.parseAsync(argv);

		// After command execution, check if an update is available
		const updateInfo = await updateCheckPromise;
		if (updateInfo.needsUpdate) {
			displayUpgradeNotification(
				updateInfo.currentVersion,
				updateInfo.latestVersion
			);
		}
	} catch (error) {
		// ** Specific catch block for missing configuration file **
		if (error instanceof ConfigurationError) {
			console.error(
				boxen(
					chalk.red.bold('Configuration Update Required!') +
						'\n\n' +
						chalk.white('Taskmaster now uses the ') +
						chalk.yellow.bold('.taskmasterconfig') +
						chalk.white(
							' file in your project root for AI model choices and settings.\n\n' +
								'This file appears to be '
						) +
						chalk.red.bold('missing') +
						chalk.white('. No worries though.\n\n') +
						chalk.cyan.bold('To create this file, run the interactive setup:') +
						'\n' +
						chalk.green('   task-master models --setup') +
						'\n\n' +
						chalk.white.bold('Key Points:') +
						'\n' +
						chalk.white('*   ') +
						chalk.yellow.bold('.taskmasterconfig') +
						chalk.white(
							': Stores your AI model settings (do not manually edit)\n'
						) +
						chalk.white('*   ') +
						chalk.yellow.bold('.env & .mcp.json') +
						chalk.white(': Still used ') +
						chalk.red.bold('only') +
						chalk.white(' for your AI provider API keys.\n\n') +
						chalk.cyan(
							'`task-master models` to check your config & available models\n'
						) +
						chalk.cyan(
							'`task-master models --setup` to adjust the AI models used by Taskmaster'
						),
					{
						padding: 1,
						margin: { top: 1 },
						borderColor: 'red',
						borderStyle: 'round'
					}
				)
			);
		} else {
			// Generic error handling for other errors
			console.error(chalk.red(`Error: ${error.message}`));
			if (getDebugFlag()) {
				console.error(error);
			}
		}

		process.exit(1);
	}
}

export {
	registerCommands,
	setupCLI,
	runCLI,
	checkForUpdate,
	compareVersions,
	displayUpgradeNotification
};<|MERGE_RESOLUTION|>--- conflicted
+++ resolved
@@ -1398,13 +1398,9 @@
 			}
 
 			const tasksPath = options.file;
-<<<<<<< HEAD
 			const reportPath = options.report;
-			await displayTaskById(tasksPath, idArg, reportPath);
-=======
 			// PASS statusFilter to the display function
-			await displayTaskById(tasksPath, idArg, statusFilter);
->>>>>>> d4a2e34b
+			await displayTaskById(tasksPath, idArg, reportPath, statusFilter);
 		});
 
 	// add-dependency command
