--- conflicted
+++ resolved
@@ -15,13 +15,10 @@
 	getFallbackProvider,
 	getFallbackModelId,
 	getParametersForRole,
-<<<<<<< HEAD
 	getUserId,
 	MODEL_MAP,
-	getDebugFlag
-=======
+	getDebugFlag,
 	getBaseUrlForRole
->>>>>>> da317f26
 } from './config-manager.js';
 import { log, resolveEnvVariable, isSilentMode } from './utils.js';
 
@@ -343,19 +340,15 @@
 		'AI service call failed for all configured roles.';
 
 	for (const currentRole of sequence) {
-<<<<<<< HEAD
-		let providerName, modelId, apiKey, roleParams, providerFnSet, providerApiFn;
-		let providerResponse;
-		let telemetryData = null;
-=======
 		let providerName,
 			modelId,
 			apiKey,
 			roleParams,
 			providerFnSet,
 			providerApiFn,
-			baseUrl;
->>>>>>> da317f26
+			baseUrl,
+			providerResponse,
+			telemetryData = null;
 
 		try {
 			log('info', `New AI service call with role: ${currentRole}`);
