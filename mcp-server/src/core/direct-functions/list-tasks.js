--- conflicted
+++ resolved
@@ -35,10 +35,6 @@
 	// Use the explicit tasksJsonPath for cache key
 	const statusFilter = status || 'all';
 	const withSubtasksFilter = withSubtasks || false;
-<<<<<<< HEAD
-	const cacheKey = `listTasks:${tasksJsonPath}:${reportPath}:${statusFilter}:${withSubtasksFilter}`;
-=======
->>>>>>> a8dabf44
 
 	// Define the action function to be executed on cache miss
 	const coreListTasksAction = async () => {
